import glob
import logging
import re
import shutil
import subprocess
from pathlib import Path

import ase.io
import metatensor.torch  # noqa
import pytest
import torch
from omegaconf import OmegaConf

from metatrain.cli.train import train_model
from metatrain.utils.errors import ArchitectureError

from . import (
    DATASET_PATH_ETHANOL,
    DATASET_PATH_QM9,
    MODEL_PATH_64_BIT,
    OPTIONS_PATH,
    RESOURCES_PATH,
)


@pytest.fixture
def options():
    return OmegaConf.load(OPTIONS_PATH)


@pytest.mark.parametrize("output", [None, "mymodel.pt"])
def test_train(capfd, monkeypatch, tmp_path, output):
    """Test that training via the training cli runs without an error raise."""
    monkeypatch.chdir(tmp_path)
    shutil.copy(DATASET_PATH_QM9, "qm9_reduced_100.xyz")
    shutil.copy(OPTIONS_PATH, "options.yaml")

    command = ["mtt", "train", "options.yaml"]

    if output is not None:
        command += ["-o", output]
    else:
        output = "model.pt"

    subprocess.check_call(command)
    assert Path(output).is_file()

    # Test if restart_options.yaml file is written
    restart_glob = glob.glob("outputs/*/*/options_restart.yaml")
    assert len(restart_glob) == 1

    # Open restart options an check that default parameters are overwritten
    restart_options = OmegaConf.load(restart_glob[0])
    assert restart_options["architecture"]["training"]["num_epochs"] == 1

    # Test if logfile is written
    log_glob = glob.glob("outputs/*/*/train.log")
    assert len(log_glob) == 1

    # Test if extensions are saved
    extensions_glob = glob.glob("extensions/")
    assert len(extensions_glob) == 1

    # Open the log file and check if the logging is correct
    with open(log_glob[0]) as f:
        file_log = f.read()

    stdout_log = capfd.readouterr().out

    assert file_log == stdout_log

<<<<<<< HEAD
    for logtext in [stdout_log, file_log]:
        assert "This log is also available"
        assert re.search(r"Random seed of this run is [1-9]\d*", logtext)
        assert "Training dataset:" in logtext
        assert "Validation dataset:" in logtext
        assert "Test dataset:" in logtext
        assert "size 50" in logtext
        assert "mean=" in logtext
        assert "std=" in logtext
        assert "[INFO]" in logtext
        assert "Epoch" in logtext
        assert "loss" in logtext
        assert "validation" in logtext
        assert "train" in logtext
        assert "energy" in logtext
        assert "with index" not in logtext  # index only printed for more than 1 dataset
=======
    assert "This log is also available" in stdout_log
    assert re.search(r"Random seed of this run is [1-9]\d*", stdout_log)
    assert "Training dataset has size" in stdout_log
    assert "Validation dataset has size" in stdout_log
    assert "Test dataset has size" in stdout_log
    assert "[INFO]" in stdout_log
    assert "Epoch" in stdout_log
    assert "loss" in stdout_log
    assert "validation" in stdout_log
    assert "train" in stdout_log
    assert "energy" in stdout_log
    assert "with index" not in stdout_log  # index only printed for more than 1 dataset
>>>>>>> 8586497f


@pytest.mark.parametrize(
    "overrides",
    [
        "architecture.training.num_epochs=2",
        "architecture.training.num_epochs=2 architecture.training.batch_size=3",
    ],
)
def test_command_line_override(monkeypatch, tmp_path, overrides):
    """Test that training options can be overwritten from the command line."""
    monkeypatch.chdir(tmp_path)
    shutil.copy(DATASET_PATH_QM9, "qm9_reduced_100.xyz")
    shutil.copy(OPTIONS_PATH, "options.yaml")

    command = ["mtt", "train", "options.yaml", "-r", overrides]

    subprocess.check_call(command)

    restart_glob = glob.glob("outputs/*/*/options_restart.yaml")
    assert len(restart_glob) == 1

    restart_options = OmegaConf.load(restart_glob[0])
    assert restart_options["architecture"]["training"]["num_epochs"] == 2

    if len(overrides.split()) == 2:
        assert restart_options["architecture"]["training"]["batch_size"] == 3


@pytest.mark.parametrize("n_datasets", [1, 2])
@pytest.mark.parametrize("test_set_file", (True, False))
@pytest.mark.parametrize("validation_set_file", (True, False))
def test_train_explicit_validation_test(
    monkeypatch,
    tmp_path,
    caplog,
    n_datasets,
    test_set_file,
    validation_set_file,
    options,
):
    """Test that training via the training cli runs without an error raise
    also when the validation and test sets are provided explicitly."""
    monkeypatch.chdir(tmp_path)
    caplog.set_level(logging.DEBUG)

    systems = ase.io.read(DATASET_PATH_QM9, ":")

    ase.io.write("qm9_reduced_100.xyz", systems[:50])

    options["training_set"] = OmegaConf.create(n_datasets * [options["training_set"]])

    if validation_set_file:
        ase.io.write("validation.xyz", systems[50:80])
        options["validation_set"] = options["training_set"][0].copy()
        options["validation_set"]["systems"]["read_from"] = "validation.xyz"
        options["validation_set"] = OmegaConf.create(
            n_datasets * [options["validation_set"]]
        )

    if test_set_file:
        ase.io.write("test.xyz", systems[80:])
        options["test_set"] = options["training_set"][0].copy()
        options["test_set"]["systems"]["read_from"] = "test.xyz"
        options["test_set"] = OmegaConf.create(n_datasets * [options["test_set"]])

    train_model(options)

    # Test log messages which are written to STDOUT
    log = caplog.text
    for set_type in ["training", "test", "validation"]:
        for i in range(n_datasets):
            if n_datasets == 1:
                extra_log_message = ""
            else:
                extra_log_message = f" with index {i}"

            assert f"Evaluating {set_type} dataset{extra_log_message}" in log

    assert Path("model.pt").is_file()


def test_train_multiple_datasets(monkeypatch, tmp_path, options):
    """Test that training via the training cli runs without an error raise
    also when learning on two different datasets."""
    monkeypatch.chdir(tmp_path)

    systems_qm9 = ase.io.read(DATASET_PATH_QM9, ":")
    systems_ethanol = ase.io.read(DATASET_PATH_ETHANOL, ":")

    ase.io.write("qm9_reduced_100.xyz", systems_qm9[:50])
    ase.io.write("ethanol_reduced_100.xyz", systems_ethanol[:50])

    options["training_set"] = OmegaConf.create(2 * [options["training_set"]])
    options["training_set"][1]["systems"]["read_from"] = "ethanol_reduced_100.xyz"
    options["training_set"][1]["targets"]["energy"]["key"] = "energy"
    options["training_set"][0]["targets"].pop("energy")
    options["training_set"][0]["targets"]["mtm::U0"] = OmegaConf.create({"key": "U0"})

    train_model(options)


def test_empty_training_set(monkeypatch, tmp_path, options):
    """Test that an error is raised if no training set is provided."""
    monkeypatch.chdir(tmp_path)

    shutil.copy(DATASET_PATH_QM9, "qm9_reduced_100.xyz")

    options["validation_set"] = 0.6
    options["test_set"] = 0.4

    with pytest.raises(
        ValueError, match="Fraction of the train set is smaller or equal to 0!"
    ):
        train_model(options)


@pytest.mark.parametrize("split", [-0.1, 1.1])
def test_wrong_test_split_size(split, monkeypatch, tmp_path, options):
    """Test that an error is raised if the test split has the wrong size"""
    monkeypatch.chdir(tmp_path)

    shutil.copy(DATASET_PATH_QM9, "qm9_reduced_100.xyz")

    options["validation_set"] = 0.1
    options["test_set"] = split

    match = r"Test set split must be greater or equal than 0 and lesser than 1."
    with pytest.raises(ValueError, match=match):
        train_model(options)


@pytest.mark.parametrize("split", [0.0, 1.1])
def test_wrong_validation_split_size(split, monkeypatch, tmp_path, options):
    """Test that an error is raised if the validation split has the wrong size"""
    monkeypatch.chdir(tmp_path)

    shutil.copy(DATASET_PATH_QM9, "qm9_reduced_100.xyz")

    options["validation_set"] = split
    options["test_set"] = 0.1

    match = r"Validation set split must be greater than 0 and lesser than 1."
    with pytest.raises(ValueError, match=match):
        train_model(options)


def test_empty_test_set(caplog, monkeypatch, tmp_path, options):
    """Test that no error is raised if no test set is provided."""
    monkeypatch.chdir(tmp_path)
    caplog.set_level(logging.DEBUG)

    shutil.copy(DATASET_PATH_QM9, "qm9_reduced_100.xyz")

    options["validation_set"] = 0.4
    options["test_set"] = 0.0

    train_model(options)

    # check if the logging is correct
    assert "This dataset is empty. No evaluation" in caplog.text


@pytest.mark.parametrize(
    "test_set_file, validation_set_file", [(True, False), (False, True)]
)
def test_unit_check_is_performed(
    monkeypatch,
    tmp_path,
    test_set_file,
    validation_set_file,
    options,
):
    """Test that error is raised if units are inconsistent between the datasets."""
    monkeypatch.chdir(tmp_path)

    systems = ase.io.read(DATASET_PATH_QM9, ":")

    ase.io.write("qm9_reduced_100.xyz", systems[:50])

    if validation_set_file:
        ase.io.write("test.xyz", systems[50:80])
        options["validation_set"] = options["training_set"].copy()
        options["validation_set"]["systems"]["read_from"] = "test.xyz"
        options["validation_set"]["systems"]["length_unit"] = "foo"

    if test_set_file:
        ase.io.write("validation.xyz", systems[80:])
        options["test_set"] = options["training_set"].copy()
        options["test_set"]["systems"]["read_from"] = "validation.xyz"
        options["test_set"]["systems"]["length_unit"] = "foo"

    with pytest.raises(ValueError, match="`length_unit`s are inconsistent"):
        train_model(options)


@pytest.mark.parametrize(
    "test_set_file, validation_set_file", [(True, False), (False, True)]
)
def test_inconsistent_number_of_datasets(
    monkeypatch, tmp_path, test_set_file, validation_set_file, options
):
    """Test that error is raised in inconsistent number datasets are provided.

    i.e one train dataset but two validation datasets. Same for the test dataset."""
    monkeypatch.chdir(tmp_path)

    systems = ase.io.read(DATASET_PATH_QM9, ":")

    ase.io.write("qm9_reduced_100.xyz", systems[:50])

    if validation_set_file:
        ase.io.write("validation.xyz", systems[50:80])
        options["validation_set"] = options["training_set"].copy()
        options["validation_set"]["systems"]["read_from"] = "validation.xyz"
        options["validation_set"] = OmegaConf.create(2 * [options["validation_set"]])

    if test_set_file:
        ase.io.write("test.xyz", systems[80:])
        options["test_set"] = options["training_set"].copy()
        options["test_set"]["systems"]["read_from"] = "test.xyz"
        options["test_set"] = OmegaConf.create(2 * [options["test_set"]])

    with pytest.raises(ValueError, match="different size than the train datatset"):
        train_model(options)


@pytest.mark.parametrize(
    "taining_set_file, test_set_file, validation_set_file",
    [(True, False, False), (False, True, False), (False, False, True)],
)
def test_inconsistencies_within_list_datasets(
    monkeypatch,
    tmp_path,
    taining_set_file,
    test_set_file,
    validation_set_file,
    options,
):
    """Test error raise if inconsistency within one datasets config present."""
    monkeypatch.chdir(tmp_path)
    shutil.copy(DATASET_PATH_QM9, "qm9_reduced_100.xyz")

    ref_dataset_conf = OmegaConf.create(2 * [options["training_set"]])
    broken_dataset_conf = ref_dataset_conf.copy()
    broken_dataset_conf[0]["systems"]["length_unit"] = "foo"
    broken_dataset_conf[1]["systems"]["length_unit"] = "bar"

    options["training_set"] = ref_dataset_conf
    options["validation_set"] = ref_dataset_conf
    options["test_set"] = ref_dataset_conf

    if taining_set_file:
        options["training_set"] = broken_dataset_conf
    if test_set_file:
        options["test_set"] = broken_dataset_conf
    if validation_set_file:
        options["validation_set"] = broken_dataset_conf

    with pytest.raises(ValueError, match="`length_unit`s are inconsistent"):
        train_model(options)


def test_continue(options, monkeypatch, tmp_path):
    """Test that continuing training from a checkpoint runs without an error raise."""
    monkeypatch.chdir(tmp_path)
    shutil.copy(DATASET_PATH_QM9, "qm9_reduced_100.xyz")

    train_model(options, continue_from=MODEL_PATH_64_BIT)


def test_continue_different_dataset(options, monkeypatch, tmp_path):
    """Test that continuing training from a checkpoint runs without an error raise
    with a different dataset than the original."""
    monkeypatch.chdir(tmp_path)
    shutil.copy(RESOURCES_PATH / "ethanol_reduced_100.xyz", "ethanol_reduced_100.xyz")

    options["training_set"]["systems"]["read_from"] = "ethanol_reduced_100.xyz"
    options["training_set"]["targets"]["energy"]["key"] = "energy"

    train_model(options, continue_from=MODEL_PATH_64_BIT)


def test_no_architecture_name(options):
    """Test error raise if architecture.name is not set."""
    options["architecture"].pop("name")

    with pytest.raises(ValueError, match="Architecture name is not defined!"):
        train_model(options)


@pytest.mark.parametrize("seed", [1234, 0, -123])
@pytest.mark.parametrize("architecture_name", ["experimental.soap_bpnn"])
def test_model_consistency_with_seed(
    options, monkeypatch, tmp_path, architecture_name, seed
):
    """Checks final model consistency with a fixed seed."""
    monkeypatch.chdir(tmp_path)
    shutil.copy(DATASET_PATH_QM9, "qm9_reduced_100.xyz")

    options["architecture"]["name"] = architecture_name
    options["seed"] = seed

    if seed is not None and seed < 0:
        with pytest.raises(ValueError, match="`seed` should be a positive number"):
            train_model(options)
        return

    train_model(options, output="model1.pt")
    train_model(options, output="model2.pt")

    m1 = torch.load("model1.ckpt")
    m2 = torch.load("model2.ckpt")

    for index, i in enumerate(m1["model_state_dict"]):
        tensor1 = m1["model_state_dict"][i]
        tensor2 = m2["model_state_dict"][i]

        # The first tensor only depend on the chemical compositions (not on the
        # seed) and should alwyas be the same.
        if index == 0:
            torch.testing.assert_close(tensor1, tensor2)
        else:
            if seed is None:
                assert not torch.allclose(tensor1, tensor2)
            else:
                torch.testing.assert_close(tensor1, tensor2)


def test_error_base_precision(options, monkeypatch, tmp_path):
    """Test unsupported `base_precision`"""
    monkeypatch.chdir(tmp_path)

    options["base_precision"] = "123"

    with pytest.raises(ValueError, match="Only 64, 32 or 16 are possible values for"):
        train_model(options)


# TODO add parametrize for 16-bit once we have a model that supports this.
@pytest.mark.parametrize("base_precision", [64])
def test_different_base_precision(options, monkeypatch, tmp_path, base_precision):
    """Test different `base_precision`s."""
    monkeypatch.chdir(tmp_path)
    shutil.copy(DATASET_PATH_QM9, "qm9_reduced_100.xyz")
    options["base_precision"] = base_precision
    train_model(options)


def test_unsupported_dtype(options):
    options["base_precision"] = 16
    match = (
        r"Requested dtype torch.float16 is not supported. experimental.soap_bpnn "
        r"only supports \[torch.float64, torch.float32\]."
    )
    with pytest.raises(ValueError, match=match):
        train_model(options)


def test_architecture_error(options, monkeypatch, tmp_path):
    """Test an error raise if there is problem wth the architecture."""
    monkeypatch.chdir(tmp_path)
    shutil.copy(DATASET_PATH_QM9, "qm9_reduced_100.xyz")

    options["architecture"]["model"] = OmegaConf.create({"soap": {"cutoff": -1}})

    with pytest.raises(ArchitectureError, match="originates from an architecture"):
        train_model(options)<|MERGE_RESOLUTION|>--- conflicted
+++ resolved
@@ -69,29 +69,14 @@
 
     assert file_log == stdout_log
 
-<<<<<<< HEAD
-    for logtext in [stdout_log, file_log]:
-        assert "This log is also available"
-        assert re.search(r"Random seed of this run is [1-9]\d*", logtext)
-        assert "Training dataset:" in logtext
-        assert "Validation dataset:" in logtext
-        assert "Test dataset:" in logtext
-        assert "size 50" in logtext
-        assert "mean=" in logtext
-        assert "std=" in logtext
-        assert "[INFO]" in logtext
-        assert "Epoch" in logtext
-        assert "loss" in logtext
-        assert "validation" in logtext
-        assert "train" in logtext
-        assert "energy" in logtext
-        assert "with index" not in logtext  # index only printed for more than 1 dataset
-=======
     assert "This log is also available" in stdout_log
     assert re.search(r"Random seed of this run is [1-9]\d*", stdout_log)
-    assert "Training dataset has size" in stdout_log
-    assert "Validation dataset has size" in stdout_log
-    assert "Test dataset has size" in stdout_log
+    assert "Training dataset:" in stdout_log
+    assert "Validation dataset:" in stdout_log
+    assert "Test dataset:" in stdout_log
+    assert "size 50" in stdout_log
+    assert "mean=" in stdout_log
+    assert "std=" in stdout_log
     assert "[INFO]" in stdout_log
     assert "Epoch" in stdout_log
     assert "loss" in stdout_log
@@ -99,7 +84,6 @@
     assert "train" in stdout_log
     assert "energy" in stdout_log
     assert "with index" not in stdout_log  # index only printed for more than 1 dataset
->>>>>>> 8586497f
 
 
 @pytest.mark.parametrize(
