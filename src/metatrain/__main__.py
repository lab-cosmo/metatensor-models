--- conflicted
+++ resolved
@@ -81,16 +81,8 @@
     if callable == "train_model":
         # define and create `checkpoint_dir` based on current directory, date and time
         checkpoint_dir = _datetime_output_path(now=datetime.now())
-<<<<<<< HEAD
         os.makedirs(checkpoint_dir, exist_ok=True)  # exist_ok=True for distributed
-        args.__dict__["checkpoint_dir"] = checkpoint_dir
-
-        # save log to file
-        logfile = checkpoint_dir / "train.log"
-=======
-        os.makedirs(checkpoint_dir)
         args.checkpoint_dir = checkpoint_dir
->>>>>>> 8586497f
 
         log_file = checkpoint_dir / "train.log"
         error_file = checkpoint_dir / error_file
