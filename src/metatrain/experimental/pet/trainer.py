--- conflicted
+++ resolved
@@ -1,9 +1,6 @@
 import logging
-<<<<<<< HEAD
 import os
-=======
 import warnings
->>>>>>> 40d4d6a3
 from pathlib import Path
 from typing import List, Union
 
