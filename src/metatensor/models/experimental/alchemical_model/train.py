import logging
from pathlib import Path
from typing import Dict, List, Optional, Union

import torch
from metatensor.learn.data import DataLoader
from metatensor.torch.atomistic import ModelCapabilities, ModelOutput

from ...utils.composition import calculate_composition_weights
from ...utils.data import (
    CombinedDataLoader,
    Dataset,
    DatasetInfo,
    check_datasets,
    collate_fn,
    get_all_targets,
    get_all_types,
)
from ...utils.data.extract_targets import get_outputs_dict
from ...utils.evaluate_model import evaluate_model
from ...utils.export import is_exported
<<<<<<< HEAD
=======
from ...utils.external_naming import to_external_name
>>>>>>> f885b360
from ...utils.io import load, save
from ...utils.logging import MetricLogger
from ...utils.loss import TensorMapDictLoss
from ...utils.metrics import RMSEAccumulator
from ...utils.neighbor_lists import get_system_with_neighbor_lists
from ...utils.per_atom import average_by_num_atoms
from . import DEFAULT_HYPERS
from .model import Model
from .utils.normalize import (
    get_average_number_of_atoms,
    get_average_number_of_neighbors,
)


logger = logging.getLogger(__name__)


def train(
    train_datasets: List[Union[Dataset, torch.utils.data.Subset]],
    validation_datasets: List[Union[Dataset, torch.utils.data.Subset]],
    dataset_info: DatasetInfo,
    devices: List[torch.device],
    hypers: Dict = DEFAULT_HYPERS,
    continue_from: Optional[str] = None,
    checkpoint_dir: str = ".",
):
    all_types = get_all_types(train_datasets + validation_datasets)
    if len(dataset_info.targets) != 1:
        raise ValueError("The Alchemical Model only supports a single target")
    target_name = next(iter(dataset_info.targets.keys()))
    if dataset_info.targets[target_name].quantity != "energy":
        raise ValueError("The Alchemical Model only supports energies as target")
    if dataset_info.targets[target_name].per_atom:
        raise ValueError("The Alchemical Model does not support per-atom training")

    outputs = {
        key: ModelOutput(
            quantity=value.quantity,
            unit=value.unit,
            per_atom=False,
        )
        for key, value in dataset_info.targets.items()
    }
    dtype = train_datasets[0][0]["system"].positions.dtype
    if dtype == torch.float64:
        dtype_string = "float64"
    elif dtype == torch.float32:
        dtype_string = "float32"
    else:
        raise ValueError(f"Unsupported dtype {dtype} for Alchemical Model.")
    capabilities = ModelCapabilities(
        length_unit=dataset_info.length_unit,
        outputs=outputs,
        atomic_types=all_types,
        supported_devices=["cuda", "cpu"],
        interaction_range=hypers["model"]["soap"]["cutoff"],
        dtype=dtype_string,
    )

    if continue_from is None:
        outputs = {
            target_name: ModelOutput(
                quantity=dataset_info.targets[target_name].quantity,
                unit=dataset_info.targets[target_name].unit,
                per_atom=False,
            )
        }
        model = Model(
            capabilities=capabilities,
            hypers=hypers["model"],
        )
    else:
        model = load(continue_from)
        if is_exported(model):
            raise ValueError("model is already exported and can't be used for continue")

        filtered_new_dict = {k: v for k, v in hypers["model"].items() if k != "restart"}
        filtered_old_dict = {k: v for k, v in model.hypers.items() if k != "restart"}
        if filtered_new_dict != filtered_old_dict:
            logger.warning(
                "The hyperparameters of the model have changed since the last "
                "training run. The new hyperparameters will be discarded."
            )
        old_target_name = next(iter(model.capabilities.outputs.keys()))
        if old_target_name != target_name:
            raise ValueError(
                f"The model was trained on {old_target_name}, but attempting to "
                f"continue training on {target_name}. The Alchemical Model only "
                "supports a single target."
            )

    model_capabilities = model.capabilities

    # Perform canonical checks on the datasets:
    logger.info("Checking datasets for consistency")
    try:
        check_datasets(train_datasets, validation_datasets)
    except ValueError as err:
        if continue_from is not None:
            logger.warning(err)
        else:
            # only error if we are not continuing
            raise ValueError(err) from err

    # Calculating the neighbor lists for the training and validation datasets:
    logger.info("Calculating neighbor lists for the datasets")
    requested_neighbor_lists = model.requested_neighbor_lists()
    for dataset in train_datasets + validation_datasets:
        for i in range(len(dataset)):
            system = dataset[i]["system"]
            # The following line attaches the neighbors lists to the system,
            # and doesn't require to reassign the system to the dataset:
            _ = get_system_with_neighbor_lists(system, requested_neighbor_lists)

    # Calculate the average number of atoms and neighbor in the training datasets:
    average_number_of_atoms = get_average_number_of_atoms(train_datasets)
    average_number_of_neighbors = get_average_number_of_neighbors(train_datasets)

    # Given that currently multiple datasets are not supported, we can assume that:
    average_number_of_atoms = average_number_of_atoms[0]
    average_number_of_neighbors = average_number_of_neighbors[0]

    # Set the normalization factors for the model:
    model.set_normalization_factor(average_number_of_atoms)
    model.set_basis_normalization_factor(average_number_of_neighbors)

    device = devices[0]  # only one device, as we don't support multi-gpu for now

    logger.info(f"Training on device {device} with dtype {dtype}")
    model.to(device=device, dtype=dtype)

    # Calculate and set the composition weights, but only if
    # this is the first training run:
    if continue_from is None:
        for target_name in model_capabilities.outputs.keys():
            train_datasets_with_target = []
            for dataset in train_datasets:
                if target_name in get_all_targets(dataset):
                    train_datasets_with_target.append(dataset)
            if len(train_datasets_with_target) == 0:
                raise ValueError(
                    f"Target {target_name} in the model's new capabilities is not "
                    "present in any of the training datasets."
                )
            composition_weights, species = calculate_composition_weights(
                train_datasets_with_target, target_name
            )
            model.set_composition_weights(composition_weights.unsqueeze(0), species)

    hypers_training = hypers["training"]

    logger.info("Setting up data loaders")

    # Create dataloader for the training datasets:
    train_dataloaders = []
    for dataset in train_datasets:
        train_dataloaders.append(
            DataLoader(
                dataset=dataset,
                batch_size=hypers_training["batch_size"],
                shuffle=True,
                collate_fn=collate_fn,
            )
        )
    train_dataloader = CombinedDataLoader(train_dataloaders, shuffle=True)

    # Create dataloader for the validation datasets:
    validation_dataloaders = []
    for dataset in validation_datasets:
        validation_dataloaders.append(
            DataLoader(
                dataset=dataset,
                batch_size=hypers_training["batch_size"],
                shuffle=False,
                collate_fn=collate_fn,
            )
        )
    validation_dataloader = CombinedDataLoader(validation_dataloaders, shuffle=False)

    # Extract all the possible outputs and their gradients:
    outputs_list = []
    for target_name, target_info in dataset_info.targets.items():
        outputs_list.append(target_name)
        for gradient_name in target_info.gradients:
            outputs_list.append(f"{target_name}_{gradient_name}_gradients")
    # Create a loss weight dict:
    loss_weights_dict = {}
    for output_name in outputs_list:
        loss_weights_dict[output_name] = (
            hypers_training["loss_weights"][
                to_external_name(output_name, model_capabilities.outputs)
            ]
            if to_external_name(output_name, model_capabilities.outputs)
            in hypers_training["loss_weights"]
            else 1.0
        )
    loss_weights_dict_external = {
        to_external_name(key, model_capabilities.outputs): value
        for key, value in loss_weights_dict.items()
    }
    logging.info(f"Training with loss weights: {loss_weights_dict_external}")

    # Create a loss function:
    loss_fn = TensorMapDictLoss(loss_weights_dict)

    # Create an optimizer:
    optimizer = torch.optim.Adam(
        model.parameters(), lr=hypers_training["learning_rate"]
    )

    # Create a scheduler:
    lr_scheduler = torch.optim.lr_scheduler.ReduceLROnPlateau(
        optimizer,
        mode="min",
        factor=hypers_training["scheduler_factor"],
        patience=hypers_training["scheduler_patience"],
    )

    # counters for early stopping:
    best_validation_loss = float("inf")
    epochs_without_improvement = 0

    # per-atom targets:
    per_structure_targets = hypers_training["per_structure_targets"]

    # Train the model:
    logger.info("Starting training")
    for epoch in range(hypers_training["num_epochs"]):
        train_rmse_calculator = RMSEAccumulator()
        validation_rmse_calculator = RMSEAccumulator()

        train_loss = 0.0
        for batch in train_dataloader:
            optimizer.zero_grad()

            systems, targets = batch
            assert len(systems[0].known_neighbor_lists()) > 0
            systems = [system.to(device=device) for system in systems]
            targets = {key: value.to(device=device) for key, value in targets.items()}
            predictions = evaluate_model(
                model,
                systems,
                {key: dataset_info.targets[key] for key in targets.keys()},
                is_training=True,
            )

            # average by the number of atoms
            predictions = average_by_num_atoms(
                predictions, systems, per_structure_targets
            )
            targets = average_by_num_atoms(targets, systems, per_structure_targets)

            train_loss_batch = loss_fn(predictions, targets)
            train_loss += train_loss_batch.item()
            train_loss_batch.backward()
            optimizer.step()
            train_rmse_calculator.update(predictions, targets)
        finalized_train_info = train_rmse_calculator.finalize(
            not_per_atom=["positions_gradients"] + per_structure_targets
        )

        validation_loss = 0.0
        for batch in validation_dataloader:
            systems, targets = batch
            assert len(systems[0].known_neighbor_lists()) > 0
            systems = [system.to(device=device) for system in systems]
            targets = {key: value.to(device=device) for key, value in targets.items()}
            predictions = evaluate_model(
                model,
                systems,
                {key: dataset_info.targets[key] for key in targets.keys()},
                is_training=False,
            )

            # average by the number of atoms
            predictions = average_by_num_atoms(
                predictions, systems, per_structure_targets
            )
            targets = average_by_num_atoms(targets, systems, per_structure_targets)

            validation_loss_batch = loss_fn(predictions, targets)
            validation_loss += validation_loss_batch.item()
            validation_rmse_calculator.update(predictions, targets)
        finalized_validation_info = validation_rmse_calculator.finalize(
            not_per_atom=["positions_gradients"] + per_structure_targets
        )

        lr_scheduler.step(validation_loss)

        # Now we log the information:
        finalized_train_info = {"loss": train_loss, **finalized_train_info}
        finalized_validation_info = {
            "loss": validation_loss,
            **finalized_validation_info,
        }

        if epoch == 0:
            metric_logger = MetricLogger(
                logobj=logger,
                model_outputs=model.outputs,
                initial_metrics=[finalized_train_info, finalized_validation_info],
                names=["train", "validation"],
            )
        if epoch % hypers_training["log_interval"] == 0:
            metric_logger.log(
                metrics=[finalized_train_info, finalized_validation_info],
                epoch=epoch,
            )

        if epoch % hypers_training["checkpoint_interval"] == 0:
            save(
                model,
                Path(checkpoint_dir) / f"model_{epoch}.pt",
            )

        # early stopping criterion:
        if validation_loss < best_validation_loss:
            best_validation_loss = validation_loss
            epochs_without_improvement = 0
        else:
            epochs_without_improvement += 1
            if epochs_without_improvement >= hypers_training["early_stopping_patience"]:
                logger.info(
                    "Early stopping criterion reached after "
                    f"{hypers_training['early_stopping_patience']} epochs "
                    "without improvement."
                )
                break

    return model<|MERGE_RESOLUTION|>--- conflicted
+++ resolved
@@ -16,13 +16,9 @@
     get_all_targets,
     get_all_types,
 )
-from ...utils.data.extract_targets import get_outputs_dict
 from ...utils.evaluate_model import evaluate_model
 from ...utils.export import is_exported
-<<<<<<< HEAD
-=======
 from ...utils.external_naming import to_external_name
->>>>>>> f885b360
 from ...utils.io import load, save
 from ...utils.logging import MetricLogger
 from ...utils.loss import TensorMapDictLoss
