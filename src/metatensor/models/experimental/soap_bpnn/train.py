import logging
import warnings
from pathlib import Path
from typing import Dict, List, Optional, Union

import torch
import torch.distributed
from metatensor.learn.data.dataset import Dataset
from metatensor.torch import TensorMap
from metatensor.torch.atomistic import ModelCapabilities, ModelOutput
from torch.nn.parallel import DistributedDataParallel
from torch.utils.data import DataLoader, DistributedSampler

from ...utils.composition import calculate_composition_weights
from ...utils.data import (
    CombinedDataLoader,
    DatasetInfo,
    check_datasets,
    collate_fn,
    get_all_species,
    get_all_targets,
)
from ...utils.distributed.slurm_environment import DistributedEnvironment
from ...utils.evaluate_model import evaluate_model
from ...utils.extract_targets import get_outputs_dict
from ...utils.io import is_exported, load, save
from ...utils.logging import MetricLogger
from ...utils.loss import TensorMapDictLoss
from ...utils.merge_capabilities import merge_capabilities
from ...utils.metrics import RMSEAccumulator
from ...utils.per_atom import average_block_by_num_atoms
from .model import DEFAULT_HYPERS, Model


logger = logging.getLogger(__name__)


# Filter out the second derivative and device warnings from rascaline-torch
warnings.filterwarnings("ignore", category=UserWarning, message="second derivative")
warnings.filterwarnings(
    "ignore", category=UserWarning, message="Systems data is on device"
)


def train(
    train_datasets: List[Union[Dataset, torch.utils.data.Subset]],
    validation_datasets: List[Union[Dataset, torch.utils.data.Subset]],
    dataset_info: DatasetInfo,
    devices: List[torch.device],
    hypers: Dict = DEFAULT_HYPERS,
    continue_from: Optional[str] = None,
    output_dir: str = ".",
):

    is_distributed = hypers["training"]["distributed"]

    if is_distributed:
        distr_env = DistributedEnvironment()
        torch.distributed.init_process_group(backend="nccl")
        world_size = torch.distributed.get_world_size()
        rank = torch.distributed.get_rank()
    else:
        rank = 0

    all_species = get_all_species(train_datasets + validation_datasets)
    outputs = {
        key: ModelOutput(
            quantity=value.quantity,
            unit=value.unit,
            per_atom=False,
        )
        for key, value in dataset_info.targets.items()
    }
    new_capabilities = ModelCapabilities(
        length_unit=dataset_info.length_unit,
        outputs=outputs,
        atomic_types=all_species,
        supported_devices=["cpu", "cuda"],
    )

    # Create the model:
    if continue_from is None:
        model = Model(
            capabilities=new_capabilities,
            hypers=hypers["model"],
        )
        novel_capabilities = new_capabilities
    else:
        model = load(continue_from)
        if is_exported(model):
            raise ValueError("model is already exported and can't be used for continue")

        filtered_new_dict = {k: v for k, v in hypers["model"].items() if k != "restart"}
        filtered_old_dict = {k: v for k, v in model.hypers.items() if k != "restart"}
        if filtered_new_dict != filtered_old_dict:
            logger.warning(
                "The hyperparameters of the model have changed since the last "
                "training run. The new hyperparameters will be discarded."
            )
        # merge the model's capabilities with the requested capabilities
        merged_capabilities, novel_capabilities = merge_capabilities(
            model.capabilities, new_capabilities
        )
        model.capabilities = merged_capabilities
        # make the new model capable of handling the new outputs
        for output_name in novel_capabilities.outputs.keys():
            model.add_output(output_name)

    model_capabilities = model.capabilities

    # Perform checks on the datasets:
    logger.info("Checking datasets for consistency")
    try:
        check_datasets(train_datasets, validation_datasets)
    except ValueError as err:
        if continue_from is not None:
            logger.warning(err)
        else:
            # only error if we are not continuing
            raise ValueError(err) from err

    if is_distributed:
        device = torch.device("cuda", distr_env.local_rank)
    else:
        device = devices[0]  # only one device, as we don't support multi-gpu for now
    dtype = train_datasets[0][0].system.positions.dtype

    logger.info(f"training on device {device} with dtype {dtype}")
    model.to(device=device, dtype=dtype)
    if is_distributed:
        model = DistributedDataParallel(model, device_ids=[device])

    hypers_training = hypers["training"]

    # Calculate and set the composition weights for all targets:
    logger.info("Calculating composition weights")
    for target_name in novel_capabilities.outputs.keys():
        # TODO: warn in the documentation that capabilities that are already
        # present in the model won't recalculate the composition weights
        # find the datasets that contain the target:

        if target_name in hypers_training["fixed_composition_weights"].keys():
            logger.info(
                f"For {target_name}, model will proceed with "
                "user-supplied composition weights"
            )
            cur_weight_dict = hypers_training["fixed_composition_weights"][target_name]
            species = []
            num_species = len(cur_weight_dict)
            fixed_weights = torch.zeros(num_species, dtype=dtype, device=device)

            for ii, (key, weight) in enumerate(cur_weight_dict.items()):
                species.append(key)
                fixed_weights[ii] = weight

            all_species = []
            for dataset in train_datasets:
                all_species += get_all_species(dataset)

            if not set(species) == set(all_species):
                raise ValueError(
                    "Values were not supplied for all "
                    "the species in present in the dataset"
                )
<<<<<<< HEAD
            (model.module if is_distributed else model).set_composition_weights(target_name, fixed_weights, species)
=======
            if is_distributed:
                model.module.set_composition_weights(
                    target_name, fixed_weights, species
                )
            else:
                model.set_composition_weights(target_name, fixed_weights, species)
>>>>>>> a44f88b9

        else:
            train_datasets_with_target = []
            for dataset in train_datasets:
                if target_name in get_all_targets(dataset):
                    train_datasets_with_target.append(dataset)
            if len(train_datasets_with_target) == 0:
                raise ValueError(
                    f"Target {target_name} in the model's new capabilities is not "
                    "present in any of the training datasets."
                )
            composition_weights, species = calculate_composition_weights(
                train_datasets_with_target, target_name
            )
<<<<<<< HEAD
            (model.module if is_distributed else model).set_composition_weights(target_name, composition_weights, species)
=======
            if is_distributed:
                model.module.set_composition_weights(
                    target_name, composition_weights, species
                )
            else:
                model.set_composition_weights(target_name, composition_weights, species)
>>>>>>> a44f88b9

    logger.info("Setting up data loaders")

    if is_distributed:
        train_samplers = [
            DistributedSampler(
                train_dataset,
                num_replicas=world_size,
                rank=rank,
                shuffle=True,
                drop_last=True,
            )
            for train_dataset in train_datasets
        ]
        validation_samplers = [
            DistributedSampler(
                validation_dataset,
                num_replicas=world_size,
                rank=rank,
                shuffle=True,
                drop_last=True,
            )
            for validation_dataset in validation_datasets
        ]
    else:
        train_samplers = [None] * len(train_datasets)
        validation_samplers = [None] * len(validation_datasets)

    # Create dataloader for the training datasets:
    train_dataloaders = []
    for dataset, sampler in zip(train_datasets, train_samplers):
        train_dataloaders.append(
            DataLoader(
                dataset=dataset,
                batch_size=hypers_training["batch_size"],
                sampler=sampler,
                shuffle=(sampler is None),
                drop_last=(sampler is None),
                collate_fn=collate_fn,
            )
        )
    train_dataloader = CombinedDataLoader(train_dataloaders, shuffle=True)

    # Create dataloader for the validation datasets:
    validation_dataloaders = []
    for dataset, sampler in zip(validation_datasets, validation_samplers):
        validation_dataloaders.append(
            DataLoader(
                dataset=dataset,
                batch_size=hypers_training["batch_size"],
                sampler=sampler,
                shuffle=False,
                drop_last=False,
                collate_fn=collate_fn,
            )
        )
    validation_dataloader = CombinedDataLoader(validation_dataloaders, shuffle=False)

    # Extract all the possible outputs and their gradients from the training set:
    outputs_dict = get_outputs_dict(train_datasets)
    for output_name in outputs_dict.keys():
        if output_name not in model_capabilities.outputs:
            raise ValueError(
                f"Output {output_name} is not in the model's capabilities."
            )

    # Create a loss weight dict:
    loss_weights_dict = {}
    for output_name, value_or_gradient_list in outputs_dict.items():
        loss_weights_dict[output_name] = {
            value_or_gradient: 1.0 for value_or_gradient in value_or_gradient_list
        }

    # Create a loss function:
    loss_fn = TensorMapDictLoss(loss_weights_dict)

    # Create an optimizer:
    optimizer = torch.optim.Adam(
        model.parameters(), lr=hypers_training["learning_rate"]
    )

    # Create a scheduler:
    lr_scheduler = torch.optim.lr_scheduler.ReduceLROnPlateau(
        optimizer,
        mode="min",
        factor=hypers_training["scheduler_factor"],
        patience=hypers_training["scheduler_patience"],
    )

    # counters for early stopping:
    best_validation_loss = float("inf")
    epochs_without_improvement = 0

    # per-atom targets:
    per_atom_targets = hypers_training["per_atom_targets"]

    # Train the model:
    logger.info("Starting training")
    for epoch in range(hypers_training["num_epochs"]):
        if is_distributed:
            torch.distributed.barrier()
        train_rmse_calculator = RMSEAccumulator()
        validation_rmse_calculator = RMSEAccumulator()

        train_loss = 0.0
        for batch in train_dataloader:
            optimizer.zero_grad()

            systems, targets = batch
            systems = [system.to(device=device) for system in systems]
            targets = {key: value.to(device=device) for key, value in targets.items()}
            predictions = evaluate_model(
                model,
                systems,
                {
                    name: tensormap.block().gradients_list()
                    for name, tensormap in targets.items()
                },
                is_training=True,
                is_distributed=is_distributed,
            )

            # average by the number of atoms (if requested)
            num_atoms = torch.tensor(
                [len(s) for s in systems], device=device
            ).unsqueeze(-1)
            for pa_target in per_atom_targets:
                predictions[pa_target] = TensorMap(
                    predictions[pa_target].keys,
                    [
                        average_block_by_num_atoms(
                            predictions[pa_target].block(), num_atoms
                        )
                    ],
                )
                targets[pa_target] = TensorMap(
                    targets[pa_target].keys,
                    [average_block_by_num_atoms(targets[pa_target].block(), num_atoms)],
                )

            train_loss_batch = loss_fn(predictions, targets)
            train_loss_batch.backward()
            optimizer.step()

            if is_distributed:
                train_loss_batch = torch.distributed.all_reduce(train_loss_batch)
            train_loss += train_loss_batch.item()
            train_rmse_calculator.update(predictions, targets)
        finalized_train_info = train_rmse_calculator.finalize()

        if is_distributed:
            torch.distributed.barrier()

        validation_loss = 0.0
        for batch in validation_dataloader:
            systems, targets = batch
            systems = [system.to(device=device) for system in systems]
            targets = {key: value.to(device=device) for key, value in targets.items()}
            predictions = evaluate_model(
                model,
                systems,
                {
                    name: tensormap.block().gradients_list()
                    for name, tensormap in targets.items()
                },
                is_training=False,
                is_distributed=is_distributed,
            )

            # average by the number of atoms (if requested)
            num_atoms = torch.tensor(
                [len(s) for s in systems], device=device
            ).unsqueeze(-1)
            for pa_target in per_atom_targets:
                predictions[pa_target] = TensorMap(
                    predictions[pa_target].keys,
                    [
                        average_block_by_num_atoms(
                            predictions[pa_target].block(), num_atoms
                        )
                    ],
                )
                targets[pa_target] = TensorMap(
                    targets[pa_target].keys,
                    [average_block_by_num_atoms(targets[pa_target].block(), num_atoms)],
                )

            validation_loss_batch = loss_fn(predictions, targets)

            if is_distributed:
                validation_loss_batch = torch.distributed.all_reduce(
                    validation_loss_batch
                )
            validation_loss += validation_loss_batch.item()
            validation_rmse_calculator.update(predictions, targets)
        finalized_validation_info = validation_rmse_calculator.finalize()

        lr_scheduler.step(validation_loss)

        # Now we log the information:
        finalized_train_info = {"loss": train_loss, **finalized_train_info}
        finalized_validation_info = {
            "loss": validation_loss,
            **finalized_validation_info,
        }

        if epoch == 0:
            metric_logger = MetricLogger(
                model_capabilities=model_capabilities,
                initial_metrics=[finalized_train_info, finalized_validation_info],
                names=["train", "validation"],
            )
        if epoch % hypers_training["log_interval"] == 0:
            metric_logger.log(
                metrics=[finalized_train_info, finalized_validation_info],
                epoch=epoch,
            )

        if epoch % hypers_training["checkpoint_interval"] == 0:
            if is_distributed:
                torch.distributed.barrier()
            save(
                (model.module if is_distributed else model),
                Path(output_dir) / f"model_{epoch}.ckpt",
            )

        # early stopping criterion:
        if validation_loss < best_validation_loss:
            best_validation_loss = validation_loss
            epochs_without_improvement = 0
        else:
            epochs_without_improvement += 1
            if epochs_without_improvement >= hypers_training["early_stopping_patience"]:
                logger.info(
                    "Early stopping criterion reached after "
                    f"{hypers_training['early_stopping_patience']} epochs "
                    "without improvement."
                )
                break

    if is_distributed:
        torch.distributed.barrier()

    return model.module if is_distributed else model<|MERGE_RESOLUTION|>--- conflicted
+++ resolved
@@ -162,16 +162,7 @@
                     "Values were not supplied for all "
                     "the species in present in the dataset"
                 )
-<<<<<<< HEAD
             (model.module if is_distributed else model).set_composition_weights(target_name, fixed_weights, species)
-=======
-            if is_distributed:
-                model.module.set_composition_weights(
-                    target_name, fixed_weights, species
-                )
-            else:
-                model.set_composition_weights(target_name, fixed_weights, species)
->>>>>>> a44f88b9
 
         else:
             train_datasets_with_target = []
@@ -186,16 +177,7 @@
             composition_weights, species = calculate_composition_weights(
                 train_datasets_with_target, target_name
             )
-<<<<<<< HEAD
             (model.module if is_distributed else model).set_composition_weights(target_name, composition_weights, species)
-=======
-            if is_distributed:
-                model.module.set_composition_weights(
-                    target_name, composition_weights, species
-                )
-            else:
-                model.set_composition_weights(target_name, composition_weights, species)
->>>>>>> a44f88b9
 
     logger.info("Setting up data loaders")
 
