import logging
import warnings
from pathlib import Path
from typing import Dict, List, Optional, Union

import torch
import torch.distributed
from metatensor.torch.atomistic import ModelCapabilities, ModelOutput
from torch.utils.data import DataLoader, DistributedSampler

from ...utils.composition import calculate_composition_weights
from ...utils.data import (
    CombinedDataLoader,
    Dataset,
    DatasetInfo,
    check_datasets,
    collate_fn,
    get_all_species,
    get_all_targets,
)
from ...utils.distributed.distributed_data_parallel import DistributedDataParallel
from ...utils.distributed.slurm import DistributedEnvironment
from ...utils.evaluate_model import evaluate_model
from ...utils.export import is_exported
from ...utils.extract_targets import get_outputs_dict
from ...utils.io import load, save
from ...utils.logging import MetricLogger
from ...utils.loss import TensorMapDictLoss
from ...utils.merge_capabilities import merge_capabilities
from ...utils.metrics import RMSEAccumulator
from ...utils.per_atom import average_by_num_atoms
from . import DEFAULT_HYPERS
from .model import Model


logger = logging.getLogger(__name__)


# Filter out the second derivative and device warnings from rascaline-torch
warnings.filterwarnings("ignore", category=UserWarning, message="second derivative")
warnings.filterwarnings(
    "ignore", category=UserWarning, message="Systems data is on device"
)


def train(
    train_datasets: List[Union[Dataset, torch.utils.data.Subset]],
    validation_datasets: List[Union[Dataset, torch.utils.data.Subset]],
    dataset_info: DatasetInfo,
    devices: List[torch.device],
    hypers: Dict = DEFAULT_HYPERS,
    continue_from: Optional[str] = None,
    checkpoint_dir: str = ".",
):

    is_distributed = hypers["training"]["distributed"]

    if is_distributed:
        distr_env = DistributedEnvironment(hypers["training"]["distributed_port"])
        torch.distributed.init_process_group(backend="nccl")
        world_size = torch.distributed.get_world_size()
        rank = torch.distributed.get_rank()
    else:
        rank = 0

    all_species = get_all_species(train_datasets + validation_datasets)
    outputs = {
        key: ModelOutput(
            quantity=value.quantity,
            unit=value.unit,
            per_atom=True,
        )
        for key, value in dataset_info.targets.items()
    }

    dtype = train_datasets[0][0]["system"].positions.dtype
    if dtype == torch.float64:
        dtype_string = "float64"
    elif dtype == torch.float32:
        dtype_string = "float32"
    else:
        raise ValueError(f"Unsupported dtype {dtype} in SOAP-BPNN")

    # the model is always capable of outputting the last layer features
    outputs["mtm::aux::last_layer_features"] = ModelOutput(per_atom=True)

    new_capabilities = ModelCapabilities(
        length_unit=dataset_info.length_unit,
        outputs=outputs,
        atomic_types=all_species,
        supported_devices=["cuda", "cpu"],
        interaction_range=hypers["model"]["soap"]["cutoff"],
        dtype=dtype_string,
    )

    # Create the model:
    if continue_from is None:
        model = Model(
            capabilities=new_capabilities,
            hypers=hypers["model"],
        )
        novel_capabilities = new_capabilities
    else:
        model = load(continue_from)
        if is_exported(model):
            raise ValueError("model is already exported and can't be used for continue")

        filtered_new_dict = {k: v for k, v in hypers["model"].items() if k != "restart"}
        filtered_old_dict = {k: v for k, v in model.hypers.items() if k != "restart"}
        if filtered_new_dict != filtered_old_dict:
            logger.warning(
                "The hyperparameters of the model have changed since the last "
                "training run. The new hyperparameters will be discarded."
            )
        # merge the model's capabilities with the requested capabilities
        merged_capabilities, novel_capabilities = merge_capabilities(
            model.capabilities, new_capabilities
        )
        model.capabilities = merged_capabilities
        # make the new model capable of handling the new outputs
        for output_name in novel_capabilities.outputs.keys():
            model.add_output(output_name)

    model_capabilities = model.capabilities

    # Perform checks on the datasets:
    logger.info("Checking datasets for consistency")
    try:
        check_datasets(train_datasets, validation_datasets)
    except ValueError as err:
        if continue_from is not None:
            logger.warning(err)
        else:
            # only error if we are not continuing
            raise ValueError(err) from err

    if is_distributed:
        if len(devices) > 1:
            raise ValueError(
                "Requested distributed training with the `multi-gpu` device. If you "
                "want to run distributed training with SOAP-BPNN, please set `device` "
                "to cuda."
            )
        device = torch.device("cuda", distr_env.local_rank)
    else:
        device = devices[0]  # only one device, as we don't support multi-gpu for now
    dtype = train_datasets[0][0]["system"].positions.dtype

    if is_distributed:
        logger.info(f"Training on {world_size} devices with dtype {dtype}")
    else:
        logger.info(f"Training on device {device} with dtype {dtype}")
    model.to(device=device, dtype=dtype)
    if is_distributed:
        model = DistributedDataParallel(model, device_ids=[device])

    hypers_training = hypers["training"]

    # Calculate and set the composition weights for all targets:
    logger.info("Calculating composition weights")
    for target_name in novel_capabilities.outputs.keys():
        if "mtm::aux::" in target_name:
            continue
        # TODO: warn in the documentation that capabilities that are already
        # present in the model won't recalculate the composition weights
        # find the datasets that contain the target:

        if target_name in hypers_training["fixed_composition_weights"].keys():
            logger.info(
                f"For {target_name}, model will proceed with "
                "user-supplied composition weights"
            )
            cur_weight_dict = hypers_training["fixed_composition_weights"][target_name]
            species = []
            num_species = len(cur_weight_dict)
            fixed_weights = torch.zeros(num_species, dtype=dtype, device=device)

            for ii, (key, weight) in enumerate(cur_weight_dict.items()):
                species.append(key)
                fixed_weights[ii] = weight

            all_species = []
            for dataset in train_datasets:
                all_species += get_all_species(dataset)

            if not set(species) == set(all_species):
                raise ValueError(
                    "Values were not supplied for all "
                    "the species in present in the dataset"
                )
            (model.module if is_distributed else model).set_composition_weights(
                target_name, fixed_weights, species
            )

        else:
            train_datasets_with_target = []
            for dataset in train_datasets:
                if target_name in get_all_targets(dataset):
                    train_datasets_with_target.append(dataset)
            if len(train_datasets_with_target) == 0:
                raise ValueError(
                    f"Target {target_name} in the model's new capabilities is not "
                    "present in any of the training datasets."
                )
            composition_weights, species = calculate_composition_weights(
                train_datasets_with_target, target_name
            )
            (model.module if is_distributed else model).set_composition_weights(
                target_name, composition_weights, species
            )

    logger.info("Setting up data loaders")

    if is_distributed:
        train_samplers = [
            DistributedSampler(
                train_dataset,
                num_replicas=world_size,
                rank=rank,
                shuffle=True,
                drop_last=True,
            )
            for train_dataset in train_datasets
        ]
        validation_samplers = [
            DistributedSampler(
                validation_dataset,
                num_replicas=world_size,
                rank=rank,
                shuffle=True,
                drop_last=True,
            )
            for validation_dataset in validation_datasets
        ]
    else:
        train_samplers = [None] * len(train_datasets)
        validation_samplers = [None] * len(validation_datasets)

    # Create dataloader for the training datasets:
    train_dataloaders = []
    for dataset, sampler in zip(train_datasets, train_samplers):
        train_dataloaders.append(
            DataLoader(
                dataset=dataset,
                batch_size=hypers_training["batch_size"],
                sampler=sampler,
                shuffle=(sampler is None),
                drop_last=(sampler is None),
                collate_fn=collate_fn,
            )
        )
    train_dataloader = CombinedDataLoader(train_dataloaders, shuffle=True)

    # Create dataloader for the validation datasets:
    validation_dataloaders = []
    for dataset, sampler in zip(validation_datasets, validation_samplers):
        validation_dataloaders.append(
            DataLoader(
                dataset=dataset,
                batch_size=hypers_training["batch_size"],
                sampler=sampler,
                shuffle=False,
                drop_last=False,
                collate_fn=collate_fn,
            )
        )
    validation_dataloader = CombinedDataLoader(validation_dataloaders, shuffle=False)

    # Extract all the possible outputs and their gradients from the training set:
    outputs_dict = get_outputs_dict(train_datasets)
    for output_name in outputs_dict.keys():
        if output_name not in model_capabilities.outputs:
            raise ValueError(
                f"Output {output_name} is not in the model's capabilities."
            )

    # Create a loss weight dict:
    loss_weights_dict = {}
    for output_name, value_or_gradient_list in outputs_dict.items():
        loss_weights_dict[output_name] = {
            value_or_gradient: 1.0 for value_or_gradient in value_or_gradient_list
        }

    # Create a loss function:
    loss_fn = TensorMapDictLoss(loss_weights_dict)

    # Create an optimizer:
    optimizer = torch.optim.Adam(
        model.parameters(), lr=hypers_training["learning_rate"]
    )

    # Create a scheduler:
    lr_scheduler = torch.optim.lr_scheduler.ReduceLROnPlateau(
        optimizer,
        mode="min",
        factor=hypers_training["scheduler_factor"],
        patience=hypers_training["scheduler_patience"],
    )

    # counters for early stopping:
    best_validation_loss = float("inf")
    epochs_without_improvement = 0

    # per-atom targets:
    per_structure_targets = hypers_training["per_structure_targets"]

    # Train the model:
    logger.info("Starting training")
    for epoch in range(hypers_training["num_epochs"]):
        if is_distributed:
            torch.distributed.barrier()
        train_rmse_calculator = RMSEAccumulator()
        validation_rmse_calculator = RMSEAccumulator()

        train_loss = 0.0
        for batch in train_dataloader:
            optimizer.zero_grad()

            systems, targets = batch
            systems = [system.to(device=device) for system in systems]
            targets = {key: value.to(device=device) for key, value in targets.items()}
            predictions = evaluate_model(
                model,
                systems,
                {key: dataset_info.targets[key] for key in targets.keys()},
                is_training=True,
            )

            # average by the number of atoms
            predictions = average_by_num_atoms(
                predictions, systems, per_structure_targets
            )
            targets = average_by_num_atoms(targets, systems, per_structure_targets)

            train_loss_batch = loss_fn(predictions, targets)
            train_loss_batch.backward()
            optimizer.step()

            if is_distributed:
                # sum the loss over all processes
                torch.distributed.all_reduce(train_loss_batch)
            train_loss += train_loss_batch.item()
            train_rmse_calculator.update(predictions, targets)
        finalized_train_info = train_rmse_calculator.finalize(
            not_per_atom=["positions_gradients"] + per_structure_targets,
            is_distributed=is_distributed,
            device=device,
        )

        if is_distributed:
            torch.distributed.barrier()

        validation_loss = 0.0
        for batch in validation_dataloader:
            systems, targets = batch
            systems = [system.to(device=device) for system in systems]
            targets = {key: value.to(device=device) for key, value in targets.items()}
            predictions = evaluate_model(
                model,
                systems,
                {key: dataset_info.targets[key] for key in targets.keys()},
                is_training=False,
            )

            # average by the number of atoms
            predictions = average_by_num_atoms(
                predictions, systems, per_structure_targets
            )
            targets = average_by_num_atoms(targets, systems, per_structure_targets)

            validation_loss_batch = loss_fn(predictions, targets)

            if is_distributed:
                # sum the loss over all processes
                torch.distributed.all_reduce(validation_loss_batch)
            validation_loss += validation_loss_batch.item()
            validation_rmse_calculator.update(predictions, targets)
        finalized_validation_info = validation_rmse_calculator.finalize(
            not_per_atom=["positions_gradients"] + per_structure_targets,
            is_distributed=is_distributed,
            device=device,
        )

        lr_scheduler.step(validation_loss)

        # Now we log the information:
        finalized_train_info = {"loss": train_loss, **finalized_train_info}
        finalized_validation_info = {
            "loss": validation_loss,
            **finalized_validation_info,
        }

        if epoch == 0:
            metric_logger = MetricLogger(
                model_capabilities=model_capabilities,
                initial_metrics=[finalized_train_info, finalized_validation_info],
                names=["train", "validation"],
            )
        if epoch % hypers_training["log_interval"] == 0:
            metric_logger.log(
                metrics=[finalized_train_info, finalized_validation_info],
                epoch=epoch,
            )

        if epoch % hypers_training["checkpoint_interval"] == 0:
            if is_distributed:
                torch.distributed.barrier()
            save(
                (model.module if is_distributed else model),
                Path(checkpoint_dir) / f"model_{epoch}.ckpt",
            )

        # early stopping criterion:
        if validation_loss < best_validation_loss:
            best_validation_loss = validation_loss
            epochs_without_improvement = 0
        else:
            epochs_without_improvement += 1
            if epochs_without_improvement >= hypers_training["early_stopping_patience"]:
                logger.info(
                    "Early stopping criterion reached after "
                    f"{hypers_training['early_stopping_patience']} epochs "
                    "without improvement."
                )
                break

<<<<<<< HEAD
    if is_distributed:
        torch.distributed.barrier()

    return model.module if is_distributed else model


def _average_by_num_atoms(predictions, targets, systems, per_structure_targets):
    device = systems[0].device
    num_atoms = torch.tensor([len(s) for s in systems], device=device)
    for target in targets.keys():
        if target in per_structure_targets:
            continue
        predictions[target] = divide_by_num_atoms(predictions[target], num_atoms)
        targets[target] = divide_by_num_atoms(targets[target], num_atoms)

    return predictions, targets
=======
    return model
>>>>>>> f29c2e77
<|MERGE_RESOLUTION|>--- conflicted
+++ resolved
@@ -424,23 +424,7 @@
                 )
                 break
 
-<<<<<<< HEAD
     if is_distributed:
         torch.distributed.barrier()
 
-    return model.module if is_distributed else model
-
-
-def _average_by_num_atoms(predictions, targets, systems, per_structure_targets):
-    device = systems[0].device
-    num_atoms = torch.tensor([len(s) for s in systems], device=device)
-    for target in targets.keys():
-        if target in per_structure_targets:
-            continue
-        predictions[target] = divide_by_num_atoms(predictions[target], num_atoms)
-        targets[target] = divide_by_num_atoms(targets[target], num_atoms)
-
-    return predictions, targets
-=======
-    return model
->>>>>>> f29c2e77
+    return model.module if is_distributed else model