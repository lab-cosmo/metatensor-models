import shutil

import pytest
import torch
from metatensor.learn.data import Dataset
from metatensor.torch.atomistic import ModelCapabilities, ModelOutput
from omegaconf import OmegaConf

import metatensor.models
from metatensor.models.experimental.soap_bpnn import DEFAULT_HYPERS, Model, train
from metatensor.models.utils.data import DatasetInfo, TargetInfo
from metatensor.models.utils.data.readers import read_systems, read_targets
from metatensor.models.utils.io import export, save

from . import DATASET_PATH


def test_continue(monkeypatch, tmp_path):
    """Tests that a model can be checkpointed and loaded
    for a continuation of the training process"""

    monkeypatch.chdir(tmp_path)
    shutil.copy(DATASET_PATH, "qm9_reduced_100.xyz")

    systems = read_systems(DATASET_PATH, dtype=torch.get_default_dtype())

    capabilities = ModelCapabilities(
        length_unit="Angstrom",
        atomic_types=[1, 6, 7, 8],
        outputs={
            "U0": ModelOutput(
                quantity="energy",
                unit="eV",
            )
        },
    )
    model_before = Model(capabilities, DEFAULT_HYPERS["model"])
    output_before = model_before(
        systems[:5], {"U0": model_before.capabilities.outputs["U0"]}
    )

    save(model_before, "model.ckpt")

    conf = {
        "U0": {
            "quantity": "energy",
            "read_from": DATASET_PATH,
            "file_format": ".xyz",
            "key": "U0",
            "forces": False,
            "stress": False,
            "virial": False,
        }
    }
    targets = read_targets(OmegaConf.create(conf))
    dataset = Dataset(system=systems, U0=targets["U0"])

    hypers = DEFAULT_HYPERS.copy()
    hypers["training"]["num_epochs"] = 0

    dataset_info = DatasetInfo(
        length_unit="Angstrom",
        targets={
            "U0": TargetInfo(
                quantity="energy",
                unit="eV",
            ),
        },
    )
    model_after = train(
<<<<<<< HEAD
        [dataset],
        [dataset],
        capabilities,
        [torch.device("cpu")],
        hypers,
        continue_from="model.ckpt",
=======
        [dataset], [dataset], dataset_info, hypers, continue_from="model.ckpt"
>>>>>>> c657ceb3
    )

    # Predict on the first five systems
    output_after = model_after(
        systems[:5], {"U0": model_after.capabilities.outputs["U0"]}
    )

    assert metatensor.torch.allclose(output_before["U0"], output_after["U0"])

    # test error raise of model is already exported
    export(model_before, "exported.pt")
    with pytest.raises(
        ValueError, match="model is already exported and can't be used for continue"
    ):
<<<<<<< HEAD
        train(
            [dataset],
            [dataset],
            capabilities,
            [torch.device("cpu")],
            hypers,
            continue_from="exported.pt",
        )
=======
        train([dataset], [dataset], dataset_info, hypers, continue_from="exported.pt")
>>>>>>> c657ceb3
<|MERGE_RESOLUTION|>--- conflicted
+++ resolved
@@ -68,16 +68,12 @@
         },
     )
     model_after = train(
-<<<<<<< HEAD
         [dataset],
         [dataset],
-        capabilities,
+        dataset_info,
         [torch.device("cpu")],
         hypers,
         continue_from="model.ckpt",
-=======
-        [dataset], [dataset], dataset_info, hypers, continue_from="model.ckpt"
->>>>>>> c657ceb3
     )
 
     # Predict on the first five systems
@@ -92,15 +88,11 @@
     with pytest.raises(
         ValueError, match="model is already exported and can't be used for continue"
     ):
-<<<<<<< HEAD
         train(
             [dataset],
             [dataset],
-            capabilities,
+            dataset_info,
             [torch.device("cpu")],
             hypers,
             continue_from="exported.pt",
-        )
-=======
-        train([dataset], [dataset], dataset_info, hypers, continue_from="exported.pt")
->>>>>>> c657ceb3
+        )