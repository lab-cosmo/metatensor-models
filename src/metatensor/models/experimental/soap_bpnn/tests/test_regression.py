import random

import ase.io
import numpy as np
import torch
from metatensor.learn.data import Dataset
from metatensor.torch.atomistic import ModelCapabilities, ModelOutput, systems_to_torch
from omegaconf import OmegaConf

from metatensor.models.experimental.soap_bpnn import DEFAULT_HYPERS, Model, train
from metatensor.models.utils.data import DatasetInfo, TargetInfo
from metatensor.models.utils.data.readers import read_systems, read_targets

from . import DATASET_PATH


# reproducibility
random.seed(0)
np.random.seed(0)
torch.manual_seed(0)


def test_regression_init():
    """Perform a regression test on the model at initialization"""

    capabilities = ModelCapabilities(
        length_unit="Angstrom",
        atomic_types=[1, 6, 7, 8],
        outputs={
            "U0": ModelOutput(
                quantity="energy",
                unit="eV",
            )
        },
    )
    soap_bpnn = Model(capabilities, DEFAULT_HYPERS["model"])

    # Predict on the first five systems
    systems = ase.io.read(DATASET_PATH, ":5")

    output = soap_bpnn(
        [systems_to_torch(system) for system in systems],
        {"U0": soap_bpnn.capabilities.outputs["U0"]},
    )

    expected_output = torch.tensor([[0.1999], [0.2515], [-0.1011], [0.0920], [0.0674]])

    torch.testing.assert_close(
        output["U0"].block().values, expected_output, rtol=1e-3, atol=1e-08
    )


def test_regression_train():
    """Perform a regression test on the model when
    trained for 2 epoch on a small dataset"""

    systems = read_systems(DATASET_PATH)

    conf = {
        "U0": {
            "quantity": "energy",
            "read_from": DATASET_PATH,
            "file_format": ".xyz",
            "key": "U0",
            "forces": False,
            "stress": False,
            "virial": False,
        }
    }
    targets = read_targets(OmegaConf.create(conf))
    dataset = Dataset(system=systems, U0=targets["U0"])

    hypers = DEFAULT_HYPERS.copy()
    hypers["training"]["num_epochs"] = 2

    dataset_info = DatasetInfo(
        length_unit="Angstrom",
        targets={
            "U0": TargetInfo(
                quantity="energy",
                unit="eV",
            ),
        },
    )
    soap_bpnn = train([dataset], [dataset], dataset_info, [torch.device("cpu")], hypers)

    # Predict on the first five systems
    output = soap_bpnn(systems[:5], {"U0": ModelOutput(quantity="energy")})

    expected_output = torch.tensor(
<<<<<<< HEAD
        [[-40.5477], [-56.5933], [-76.4103], [-77.3458], [-93.3705]]
=======
        [[-40.6094], [-56.5482], [-76.5713], [-77.3526], [-93.4935]]
>>>>>>> 48361b14
    )

    torch.testing.assert_close(
        output["U0"].block().values, expected_output, rtol=1e-3, atol=1e-08
    )<|MERGE_RESOLUTION|>--- conflicted
+++ resolved
@@ -88,11 +88,7 @@
     output = soap_bpnn(systems[:5], {"U0": ModelOutput(quantity="energy")})
 
     expected_output = torch.tensor(
-<<<<<<< HEAD
-        [[-40.5477], [-56.5933], [-76.4103], [-77.3458], [-93.3705]]
-=======
-        [[-40.6094], [-56.5482], [-76.5713], [-77.3526], [-93.4935]]
->>>>>>> 48361b14
+        [[-40.5288], [-56.5486], [-76.4004], [-77.3252], [-93.4194]]
     )
 
     torch.testing.assert_close(
