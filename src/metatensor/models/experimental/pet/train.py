import logging
from pathlib import Path
from typing import Dict, List, Optional, Union

import torch
from metatensor.learn.data import DataLoader
from metatensor.learn.data.dataset import Dataset
from metatensor.torch.atomistic import ModelCapabilities, ModelOutput
from pet.hypers import Hypers
from pet.pet import PET
from pet.train_model import fit_pet

<<<<<<< HEAD
from ...utils.data import DatasetInfo, check_datasets, collate_fn, get_all_species
=======
from ...utils.data import DatasetInfo, collate_fn, get_all_species
>>>>>>> c657ceb3
from ...utils.data.system_to_ase import system_to_ase
from .model import DEFAULT_HYPERS, Model


logger = logging.getLogger(__name__)


def train(
    train_datasets: List[Union[Dataset, torch.utils.data.Subset]],
    validation_datasets: List[Union[Dataset, torch.utils.data.Subset]],
    dataset_info: DatasetInfo,
    hypers: Dict = DEFAULT_HYPERS,
    continue_from: Optional[str] = None,
    output_dir: str = ".",
    device_str: str = "cpu",
):
    if torch.get_default_dtype() != torch.float32:
        raise ValueError("PET only supports float32")
    if device_str != "cuda" and device_str != "gpu":
        raise ValueError("PET only supports cuda (gpu) training")
    if len(dataset_info.targets) != 1:
        raise ValueError("PET only supports a single target")
    target_name = next(iter(dataset_info.targets.keys()))
    if dataset_info.targets[target_name].quantity != "energy":
        raise ValueError("PET only supports energies as target")
    if dataset_info.targets[target_name].per_atom:
        raise ValueError("PET does not support per-atom energies")
    if len(train_datasets) != 1:
        raise ValueError("PET only supports a single training dataset")
    if len(validation_datasets) != 1:
        raise ValueError("PET only supports a single validation dataset")

    if device_str == "gpu":
        device_str = "cuda"

    if continue_from is not None:
        hypers["FITTING_SCHEME"]["MODEL_TO_START_WITH"] = continue_from

    logger.info("Checking datasets for consistency")
    check_datasets(train_datasets, validation_datasets)

    train_dataset = train_datasets[0]
    validation_dataset = validation_datasets[0]

    # dummy dataloaders due to https://github.com/lab-cosmo/metatensor/issues/521
    train_dataloader = DataLoader(
        train_dataset,
        batch_size=1,
        shuffle=False,
        collate_fn=collate_fn,
    )
    validation_dataloader = DataLoader(
        validation_dataset,
        batch_size=1,
        shuffle=False,
        collate_fn=collate_fn,
    )

    # are we fitting on only energies or energies and forces?
    do_forces = next(iter(train_dataset))[1].block().has_gradient("positions")
    all_species = get_all_species(train_datasets + validation_datasets)
    if not do_forces:
        hypers["MLIP_SETTINGS"]["USE_FORCES"] = False

    ase_train_dataset = []
    for (system,), targets in train_dataloader:
        ase_atoms = system_to_ase(system)
        ase_atoms.info["energy"] = float(
            targets[target_name].block().values.squeeze(-1).detach().cpu().numpy()
        )
        if do_forces:
            ase_atoms.arrays["forces"] = (
                -targets[target_name]
                .block()
                .gradient("positions")
                .values.squeeze(-1)
                .detach()
                .cpu()
                .numpy()
            )
        ase_train_dataset.append(ase_atoms)

    ase_validation_dataset = []
    for (system,), targets in validation_dataloader:
        ase_atoms = system_to_ase(system)
        ase_atoms.info["energy"] = float(
            targets[target_name].block().values.squeeze(-1).detach().cpu().numpy()
        )
        if do_forces:
            ase_atoms.arrays["forces"] = (
                -targets[target_name]
                .block()
                .gradient("positions")
                .values.squeeze(-1)
                .detach()
                .cpu()
                .numpy()
            )
        ase_validation_dataset.append(ase_atoms)

    fit_pet(
        ase_train_dataset, ase_validation_dataset, hypers, "pet", device_str, output_dir
    )

    if do_forces:
        load_path = Path(output_dir) / "pet" / "best_val_rmse_forces_model_state_dict"
    else:
        load_path = Path(output_dir) / "pet" / "best_val_rmse_energies_model_state_dict"

    state_dict = torch.load(load_path)

    ARCHITECTURAL_HYPERS = Hypers(hypers["ARCHITECTURAL_HYPERS"])
    ARCHITECTURAL_HYPERS.D_OUTPUT = 1  # energy is a single scalar
    ARCHITECTURAL_HYPERS.TARGET_TYPE = "structural"  # energy is structural property
    ARCHITECTURAL_HYPERS.TARGET_AGGREGATION = "sum"  # sum of atomic energies

    raw_pet = PET(ARCHITECTURAL_HYPERS, 0.0, len(all_species))

    new_state_dict = {}
    for name, value in state_dict.items():
        name = name.replace("model.pet_model.", "")
        new_state_dict[name] = value

    raw_pet.load_state_dict(new_state_dict)

    outputs = {
        key: ModelOutput(
            quantity=value.quantity,
            unit=value.unit,
<<<<<<< HEAD
            per_atom=value.per_atom,
=======
            per_atom=False,
>>>>>>> c657ceb3
        )
        for key, value in dataset_info.targets.items()
    }
    capabilities = ModelCapabilities(
        length_unit=dataset_info.length_unit,
        outputs=outputs,
        atomic_types=all_species,
        supported_devices=["cpu", "cuda"],
    )

    model = Model(capabilities, ARCHITECTURAL_HYPERS)

    model.set_trained_model(raw_pet)

    return model<|MERGE_RESOLUTION|>--- conflicted
+++ resolved
@@ -10,11 +10,7 @@
 from pet.pet import PET
 from pet.train_model import fit_pet
 
-<<<<<<< HEAD
-from ...utils.data import DatasetInfo, check_datasets, collate_fn, get_all_species
-=======
 from ...utils.data import DatasetInfo, collate_fn, get_all_species
->>>>>>> c657ceb3
 from ...utils.data.system_to_ase import system_to_ase
 from .model import DEFAULT_HYPERS, Model
 
@@ -144,11 +140,7 @@
         key: ModelOutput(
             quantity=value.quantity,
             unit=value.unit,
-<<<<<<< HEAD
-            per_atom=value.per_atom,
-=======
             per_atom=False,
->>>>>>> c657ceb3
         )
         for key, value in dataset_info.targets.items()
     }
