import warnings
from typing import Dict, List, Union

import torch
from metatensor.torch import Labels, TensorBlock, TensorMap
from metatensor.torch.atomistic import (
    ModelEvaluationOptions,
    System,
    register_autograd_neighbors,
)

from .io import is_exported
from .output_gradient import compute_gradient


# Ignore metatensor-torch warning due to the fact that positions/cell
# already require grad when registering the NL
warnings.filterwarnings(
    "ignore",
    category=UserWarning,
    message="neighbors",
)  # TODO: this is not filtering out the warning for some reason


def evaluate_model(
    model: Union[torch.nn.Module, torch.jit._script.RecursiveScriptModule],
    systems: List[System],
    targets: Dict[str, List[str]],
    is_training: bool,
    is_distributed: bool = False,
) -> Dict[str, TensorMap]:
    """
    Evaluate the model (in training or exported) on a set of requested targets.

    :param model: The model to use. This can either be a model in training
        (``torch.nn.Module``) or an exported model
        (``torch.jit._script.RecursiveScriptModule``).
    :param systems: The systems to use.
    :param targets: The names of the targets to evaluate (keys), along with
        their associated gradients (values).
    :param is_training: Whether the model is being computed during training.

    :returns: The predictions of the model for the requested targets.
    """

    # Assert that all targets are within the model's capabilities:
    outputs_capabilities = _get_capabilities(model, is_distributed).outputs
    if not set(targets.keys()).issubset(outputs_capabilities.keys()):
        raise ValueError("Not all targets are within the model's capabilities.")

    # Find if there are any energy targets that require gradients:
    energy_targets = []
    energy_targets_that_require_position_gradients = []
    energy_targets_that_require_strain_gradients = []
    for target_name in targets.keys():
        # Check if the target is an energy:
        if outputs_capabilities[target_name].quantity == "energy":
            energy_targets.append(target_name)
            # Check if the energy requires gradients:
            if "positions" in targets[target_name]:
                energy_targets_that_require_position_gradients.append(target_name)
            if "strain" in targets[target_name]:
                energy_targets_that_require_strain_gradients.append(target_name)

    if len(energy_targets_that_require_strain_gradients) > 0:
        if not all([not torch.all(system.cell == 0) for system in systems]):
            raise ValueError(
                "One or more systems does not have a cell, "
                "but strain gradients were requested."
            )
        strains = [
            torch.eye(
                3,
                requires_grad=True,
                dtype=system.cell.dtype,
                device=system.cell.device,
            )
            for system in systems
        ]
        # Create new "displaced" systems:
        new_systems = []
        for system, strain in zip(systems, strains):
            new_system = System(
                positions=system.positions @ strain,
                cell=system.cell @ strain,
                types=system.types,
            )
            for nl_options in system.known_neighbors_lists():
                nl = system.get_neighbors_list(nl_options)
                register_autograd_neighbors(
                    new_system,
                    TensorBlock(
                        values=nl.values.detach(),
                        samples=nl.samples,
                        components=nl.components,
                        properties=nl.properties,
                    ),
                    check_consistency=True,
                )
                new_system.add_neighbors_list(nl_options, nl)
            new_systems.append(new_system)
        systems = new_systems
    else:
        if len(energy_targets_that_require_position_gradients) > 0:
            # Set positions to require gradients:
            for system in systems:
                system.positions.requires_grad_(True)

    # Based on the keys of the targets, get the outputs of the model:
    model_outputs = _get_model_outputs(
        model, systems, list(targets.keys()), is_distributed
    )

    for energy_target in energy_targets:
        # If the energy target requires gradients, compute them:
        target_requires_pos_gradients = (
            energy_target in energy_targets_that_require_position_gradients
        )
        target_requires_disp_gradients = (
            energy_target in energy_targets_that_require_strain_gradients
        )
        if target_requires_pos_gradients and target_requires_disp_gradients:
            gradients = compute_gradient(
                model_outputs[energy_target].block().values,
                [system.positions for system in systems] + strains,
                is_training=is_training,
            )
            old_energy_tensor_map = model_outputs[energy_target]
            new_block = old_energy_tensor_map.block().copy()
            new_block.add_gradient(
                "positions", _position_gradients_to_block(gradients[: len(systems)])
            )
            new_block.add_gradient(
                "strain",
                _strain_gradients_to_block(gradients[len(systems) :]),
            )
            new_energy_tensor_map = TensorMap(
                keys=old_energy_tensor_map.keys,
                blocks=[new_block],
            )
            model_outputs[energy_target] = new_energy_tensor_map
        elif target_requires_pos_gradients:
            gradients = compute_gradient(
                model_outputs[energy_target].block().values,
                [system.positions for system in systems],
                is_training=is_training,
            )
            old_energy_tensor_map = model_outputs[energy_target]
            new_block = old_energy_tensor_map.block().copy()
            new_block.add_gradient("positions", _position_gradients_to_block(gradients))
            new_energy_tensor_map = TensorMap(
                keys=old_energy_tensor_map.keys,
                blocks=[new_block],
            )
            model_outputs[energy_target] = new_energy_tensor_map
        elif target_requires_disp_gradients:
            gradients = compute_gradient(
                model_outputs[energy_target].block().values,
                strains,
                is_training=is_training,
            )
            old_energy_tensor_map = model_outputs[energy_target]
            new_block = old_energy_tensor_map.block().copy()
            new_block.add_gradient("strain", _strain_gradients_to_block(gradients))
            new_energy_tensor_map = TensorMap(
                keys=old_energy_tensor_map.keys,
                blocks=[new_block],
            )
            model_outputs[energy_target] = new_energy_tensor_map
        else:
            pass

    return model_outputs


def _position_gradients_to_block(gradients_list):
    """Convert a list of position gradients to a `TensorBlock`
    which can act as a gradient block to an energy block."""

    # `gradients` consists of a list of tensors where the second dimension is 3
    gradients = torch.concatenate(gradients_list, dim=0).unsqueeze(-1)
    # unsqueeze for the property dimension

    samples = Labels(
        names=["sample", "atom"],
        values=torch.stack(
            [
                torch.concatenate(
                    [
                        torch.tensor([i] * len(system))
                        for i, system in enumerate(gradients_list)
                    ]
                ),
                torch.concatenate(
                    [torch.arange(len(system)) for system in gradients_list]
                ),
            ],
            dim=1,
        ),
    )

    components = [
        Labels(
            names=["xyz"],
            values=torch.tensor([[0], [1], [2]]),
        )
    ]

    return TensorBlock(
        values=gradients,
        samples=samples.to(gradients.device),
        components=[c.to(gradients.device) for c in components],
        properties=Labels("energy", torch.tensor([[0]])).to(gradients.device),
    )


def _strain_gradients_to_block(gradients_list):
    """Convert a list of strain gradients to a `TensorBlock`
    which can act as a gradient block to an energy block."""

    gradients = torch.stack(gradients_list, dim=0).unsqueeze(-1)
    # unsqueeze for the property dimension

    samples = Labels(
        names=["sample"], values=torch.arange(len(gradients_list)).unsqueeze(-1)
    )

    components = [
        Labels(
            names=["xyz_1"],
            values=torch.tensor([[0], [1], [2]]),
        ),
        Labels(
            names=["xyz_2"],
            values=torch.tensor([[0], [1], [2]]),
        ),
    ]

    return TensorBlock(
        values=gradients,
        samples=samples.to(gradients.device),
        components=[c.to(gradients.device) for c in components],
        properties=Labels("energy", torch.tensor([[0]])).to(gradients.device),
    )


def _get_capabilities(
    model: Union[torch.nn.Module, torch.jit._script.RecursiveScriptModule],
    is_distributed: bool,
):
    if is_exported(model):
        return model.capabilities()
    else:
        if is_distributed:
            return model.module.capabilities
        else:
            return model.capabilities


def _get_model_outputs(
    model: Union[torch.nn.Module, torch.jit._script.RecursiveScriptModule],
    systems: List[System],
    targets: List[str],
    is_distributed: bool,
) -> Dict[str, TensorMap]:
    if is_exported(model):
        # put together an EvaluationOptions object
        options = ModelEvaluationOptions(
            length_unit="",  # this is only needed for unit conversions in MD engines
            outputs={
                key: _get_capabilities(model, is_distributed).outputs[key]
                for key in targets
            },
        )
        # we check consistency here because this could be called from eval
        return model(systems, options, check_consistency=True)
    else:
        return model(
<<<<<<< HEAD
            systems,
            {
                key: _get_capabilities(model, is_distributed).outputs[key]
                for key in targets
            },
        )


def _average_by_num_atoms(block: TensorBlock, num_atoms: torch.Tensor) -> TensorBlock:
    """Taking the average values per atom of a `TensorBlock`."""

    new_values = block.values / num_atoms
    new_block = TensorBlock(
        values=new_values,
        samples=block.samples,
        components=block.components,
        properties=block.properties,
    )
    for param, gradient in block.gradients():
        new_block.add_gradient(param, gradient)

    return new_block
=======
            systems, {key: _get_capabilities(model).outputs[key] for key in targets}
        )
>>>>>>> 48361b14
<|MERGE_RESOLUTION|>--- conflicted
+++ resolved
@@ -276,30 +276,9 @@
         return model(systems, options, check_consistency=True)
     else:
         return model(
-<<<<<<< HEAD
             systems,
             {
                 key: _get_capabilities(model, is_distributed).outputs[key]
                 for key in targets
             },
-        )
-
-
-def _average_by_num_atoms(block: TensorBlock, num_atoms: torch.Tensor) -> TensorBlock:
-    """Taking the average values per atom of a `TensorBlock`."""
-
-    new_values = block.values / num_atoms
-    new_block = TensorBlock(
-        values=new_values,
-        samples=block.samples,
-        components=block.components,
-        properties=block.properties,
-    )
-    for param, gradient in block.gradients():
-        new_block.add_gradient(param, gradient)
-
-    return new_block
-=======
-            systems, {key: _get_capabilities(model).outputs[key] for key in targets}
-        )
->>>>>>> 48361b14
+        )