--- conflicted
+++ resolved
@@ -1,10 +1,6 @@
-<<<<<<< HEAD
 import itertools
-from typing import Dict, List
-=======
 import warnings
 from typing import Dict, List, Tuple, Union
->>>>>>> 555c01c9
 
 import torch
 from metatensor.torch import Labels, TensorBlock, TensorMap
@@ -63,19 +59,7 @@
     if not set(targets.keys()).issubset(outputs_capabilities.keys()):
         raise ValueError("Not all targets are within the model's capabilities.")
 
-<<<<<<< HEAD
-    # Infer model device, move systems and targets to the same device:
-    try:
-        # Attempt to get the next parameter of the model
-        device = next(model.parameters()).device
-    except StopIteration:
-        # If the above fails, attempt to get the next item
-        # from the chain of model parameters and buffers
-        device = next(itertools.chain(model.parameters(), model.buffers())).device
-    device = next(model.parameters()).device
-=======
-    # Infer move systems and targets to the same device:
->>>>>>> 555c01c9
+    device = next(itertools.chain(model.parameters(), model.buffers())).device
     systems = [system.to(device=device) for system in systems]
     targets = {key: target.to(device=device) for key, target in targets.items()}
 
