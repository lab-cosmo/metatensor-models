--- conflicted
+++ resolved
@@ -15,9 +15,7 @@
 @dataclass
 class TargetInfo:
     """A class that contains information about a target.
-<<<<<<< HEAD
 
-    :param name: The name of the target.
     :param quantity: The quantity of the target.
     :param unit: The unit of the target.
     :param per_atom: Whether the target is a per-atom quantity.
@@ -36,47 +34,13 @@
     training functions of the individual models.
 
     :param length_unit: The unit of length used in the dataset.
-    :param targets: The names of the targets in the dataset.
-    :param target_quantities: The quantities of the targets in the dataset.
-    :param target_units: The units of the targets in the dataset.
-    """
-
-    length_unit: str
-    targets: Dict[str, TargetInfo]
-=======
-
-    :param name: The name of the target.
-    :param quantity: The quantity of the target.
-    :param unit: The unit of the target.
-    :param per_atom: Whether the target is a per-atom quantity.
-    """
-
-    quantity: str
-    unit: str
-    per_atom: bool = False
-
-
-@dataclass
-class DatasetInfo:
-    """A class that contains information about one or more datasets.
->>>>>>> c657ceb3
-
-    This dataclass is used to communicate additional dataset details to the
-    training functions of the individual models.
-
-<<<<<<< HEAD
-=======
-    :param length_unit: The unit of length used in the dataset.
-    :param targets: The names of the targets in the dataset.
-    :param target_quantities: The quantities of the targets in the dataset.
-    :param target_units: The units of the targets in the dataset.
+    :param targets: The information about targets in the dataset.
     """
 
     length_unit: str
     targets: Dict[str, TargetInfo]
 
 
->>>>>>> c657ceb3
 def get_all_species(datasets: Union[Dataset, List[Dataset]]) -> List[int]:
     """
     Returns the list of all species present in a dataset or list of datasets.
@@ -106,14 +70,9 @@
     """
     Returns the list of all targets present in a dataset or list of datasets.
 
-<<<<<<< HEAD
     :param datasets: the dataset(s).
     :returns: list of targets present in the dataset(s), sorted according
         to the ``sort()`` method of Python lists.
-=======
-    :param datasets: the dataset(s)
-    :returns: list of targets present in the dataset(s).
->>>>>>> c657ceb3
     """
 
     if not isinstance(datasets, list):
@@ -153,11 +112,7 @@
 def check_datasets(
     train_datasets: List[Dataset],
     validation_datasets: List[Dataset],
-<<<<<<< HEAD
     error: bool = True,
-=======
-    capabilities: ModelCapabilities,
->>>>>>> c657ceb3
 ):
     """
     This is a helper function that checks that the training and validation sets
