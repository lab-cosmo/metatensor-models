--- conflicted
+++ resolved
@@ -200,11 +200,7 @@
         outputs=outputs,
     )
 
-<<<<<<< HEAD
-    logger.info("Calling model trainer")
-=======
     logger.info("Calling architecture trainer")
->>>>>>> 74ff6a4d
     model = architecture.train(
         train_datasets=[train_dataset],
         validation_datasets=[validation_dataset],
