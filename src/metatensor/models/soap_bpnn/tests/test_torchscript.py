--- conflicted
+++ resolved
@@ -4,11 +4,7 @@
 # Execute the setup script which will make sum_over_samples saveable.
 current_dir = os.path.dirname(__file__)
 setup_path = os.path.join(
-<<<<<<< HEAD
-    current_dir, "..", "..", "..", "..", "..", "scripts", "setup.py"
-=======
     current_dir, "..", "..", "..", "..", "..", "scripts", "hotfix_metatensor.py"
->>>>>>> 74ff6a4d
 )
 exec(open(setup_path).read())
 
