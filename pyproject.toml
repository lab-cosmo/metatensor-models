--- conflicted
+++ resolved
@@ -12,17 +12,9 @@
     "ase",
     "torch",
     "hydra-core",
-<<<<<<< HEAD
-    "metatensor-core",
-    "metatensor-operations",
-    "metatensor-torch",
-    "metatensor-learn",
-=======
-    "rascaline-torch @ git+https://github.com/luthaf/rascaline#subdirectory=python/rascaline-torch",
     "metatensor-operations==0.2.1",
     "metatensor-torch==0.3.0",
     "metatensor-learn==0.2.1",
->>>>>>> 16b627cd
 ]
 
 keywords = ["machine learning", "molecular modeling"]
@@ -63,7 +55,7 @@
 
 [project.optional-dependencies]
 soap-bpnn = [
-    "rascaline-torch @ git+https://github.com/luthaf/rascaline#subdirectory=python/rascaline-torch",
+    "rascaline-torch==0.1.0 @ git+https://github.com/luthaf/rascaline#subdirectory=python/rascaline-torch",
 ]
 alchemical-model = [
   "torch_alchemical @ git+https://github.com/abmazitov/torch_alchemical.git@357a01f",
