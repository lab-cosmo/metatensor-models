--- conflicted
+++ resolved
@@ -64,7 +64,6 @@
     twine check dist/*.tar.gz dist/*.whl
     check-manifest {toxinidir}
 
-<<<<<<< HEAD
 [testenv:soap-bpnn-tests]
 description = Run SOAP-BPNN tests with pytest
 passenv = *
@@ -75,7 +74,7 @@
 
 commands =
     pytest --import-mode=append {posargs} src/metatensor_models/soap_bpnn/tests/
-=======
+
 [testenv:docs]
 # this environement builds the documentation with sphinx
 deps =
@@ -83,7 +82,6 @@
 
 commands =
     sphinx-build {posargs:-E} -W -b html docs/src docs/build/html
->>>>>>> 56224a21
 
 [flake8]
 # longer lines for compatibility with other linters
